--- conflicted
+++ resolved
@@ -94,11 +94,8 @@
     """
     Evaluation of the format constraint expression.
     """
-<<<<<<< HEAD
+    error_message: Optional[str] = None
     format_constraints_fulfilled: bool
-=======
-    error_message: Optional[str] = None
->>>>>>> 1edaeb97
     if not format_constraints_expression:
         format_constraints_fulfilled = True
     else:
@@ -112,11 +109,7 @@
         resulting_evaluated_format_constraint_node: EvaluatedFormatConstraint = evaluate_format_constraint_tree(
             parsed_tree_fc, input_values
         )
-<<<<<<< HEAD
         format_constraints_fulfilled = resulting_evaluated_format_constraint_node.format_constraint_fulfilled
-=======
-        format_constraints_fulfilled: bool = resulting_evaluated_format_constraint_node.format_constraint_fulfilled
->>>>>>> 1edaeb97
         error_message: Optional[str] = resulting_evaluated_format_constraint_node.error_message
 
     return FormatConstraintEvaluationResult(
