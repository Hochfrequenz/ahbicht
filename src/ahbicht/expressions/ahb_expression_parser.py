"""
This module parses a given ahb expression like "Muss [59]U([123]O[456]) Soll [53]" or "X [59]U[53]"
using the parsing library lark: https://lark-parser.readthedocs.io/en/latest/
The goal is to separate the requirement indicator (i.e. Muss, Soll, Kann, X, O, U) from the condition expression
and also several modal marks expressions if there are more than one.
"""

from lark import Lark, Tree
from lark.exceptions import UnexpectedCharacters, UnexpectedEOF


def parse_ahb_expression_to_single_requirement_indicator_expressions(ahb_expression: str) -> Tree:
    """
    Parse a given expression as it appears in the AHB with the help of the here defined grammar to a lark tree.
    The goal is to separate the requirement indicator (i.e. Muss/M Soll/S Kann/K, X, O, U) from the condition expression
    and also several expression with modal marks if there are more than one.
    Whitespaces are ignored.

    :param ahb_expression: e.g. 'Muss[45]U[52] Soll[1]'
    :return parsed_tree:
    """

    # pylint: disable=anomalous-backslash-in-string
    grammar = """
    ahb_expression: modal_mark_expression+
                    | prefix_operator_expression
                    | requirement_indicator
                    | modal_mark_expression+ requirement_indicator
    modal_mark_expression: (MODAL_MARK CONDITION_EXPRESSION) -> single_requirement_indicator_expression
    prefix_operator_expression: PREFIX_OPERATOR CONDITION_EXPRESSION -> single_requirement_indicator_expression
    requirement_indicator: PREFIX_OPERATOR | MODAL_MARK
    PREFIX_OPERATOR: "X"i | "O"i | "U"i
    MODAL_MARK: /M(uss)?|S(oll)?|K(ann)?/i
    // Matches if it looks like a condition expression, but does not yet check if it is a syntactically valid one:
<<<<<<< HEAD
    CONDITION_EXPRESSION: /[\[\]\(\)U∧O∨X⊻\d\sP]+/
=======
    CONDITION_EXPRESSION: /(?!\BU\B)[\[\]\(\)U∧O∨X⊻\d\s]+/i
>>>>>>> f1356dc7
    """
    # Regarding the negative lookahead in the condition expression regex see examples https://regex101.com/r/6fFHD4/1
    # and CTRL+F for "Mus[2]" in the unittest that fails if you remove the lookahead.
    parser = Lark(grammar, start="ahb_expression")
    try:
        parsed_tree = parser.parse(ahb_expression)
    except (UnexpectedEOF, UnexpectedCharacters, TypeError) as eof:
        raise SyntaxError(
            """Please make sure that the ahb_expression starts with a requirement indicator \
(i.e Muss/M, Soll/S, Kann/K, X, O, U) and the condition expressions consist of only \
the following characters: [ ] ( ) U ∧ O ∨ X ⊻ and digits."""
        ) from eof

    return parsed_tree<|MERGE_RESOLUTION|>--- conflicted
+++ resolved
@@ -32,11 +32,7 @@
     PREFIX_OPERATOR: "X"i | "O"i | "U"i
     MODAL_MARK: /M(uss)?|S(oll)?|K(ann)?/i
     // Matches if it looks like a condition expression, but does not yet check if it is a syntactically valid one:
-<<<<<<< HEAD
-    CONDITION_EXPRESSION: /[\[\]\(\)U∧O∨X⊻\d\sP]+/
-=======
-    CONDITION_EXPRESSION: /(?!\BU\B)[\[\]\(\)U∧O∨X⊻\d\s]+/i
->>>>>>> f1356dc7
+    CONDITION_EXPRESSION: /(?!\BU\B)[\[\]\(\)U∧O∨X⊻\d\sP]+/i
     """
     # Regarding the negative lookahead in the condition expression regex see examples https://regex101.com/r/6fFHD4/1
     # and CTRL+F for "Mus[2]" in the unittest that fails if you remove the lookahead.
