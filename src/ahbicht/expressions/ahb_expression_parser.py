--- conflicted
+++ resolved
@@ -41,13 +41,8 @@
     except (UnexpectedEOF, UnexpectedCharacters, TypeError) as eof:
         raise SyntaxError(
             """Please make sure that the ahb_expression starts with a requirement indicator \
-<<<<<<< HEAD
 (i.e Muss/M, Soll/S, Kann/K, X, O, U) and the condition expressions consist of only \
-the following characters: [ ] ( ) U O X and digits."""
-=======
-(i.e Muss, Soll, Kann, X, O, U) and the condition expressions consist of only \
 the following characters: [ ] ( ) U ∧ O ∨ X ⊻ and digits."""
->>>>>>> af694fd0
         ) from eof
 
     return parsed_tree