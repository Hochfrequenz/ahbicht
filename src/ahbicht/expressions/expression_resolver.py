"""
This module makes it possible to parse expressions including all their subexpressions, if present.
for example ahb_expressions which contain condition_expressions or condition_expressions which contain packages.
Parsing expressions that are nested into other expressions is referred to as "resolving".
"""
import asyncio
import inspect
from typing import Awaitable, List, Optional, Union

import inject
from lark import Token, Transformer, Tree
from lark.exceptions import VisitError

from ahbicht.expressions.ahb_expression_parser import parse_ahb_expression_to_single_requirement_indicator_expressions
from ahbicht.expressions.condition_expression_parser import parse_condition_expression_to_tree
from ahbicht.expressions.package_expansion import PackageResolver
from ahbicht.mapping_results import Repeatability, parse_repeatability


async def parse_expression_including_unresolved_subexpressions(
    expression: str, resolve_packages: bool = False
) -> Tree[Token]:
    """
    Parses expressions and resolves its subexpressions,
    for example condition_expressions in ahb_expressions or packages in condition_expressions.
    :param expression: a syntactically valid ahb_expression or condition_expression
    :param resolve_packages: if true resolves also the packages in the condition_expressions
    """
    try:
        expression_tree = parse_ahb_expression_to_single_requirement_indicator_expressions(expression)
        resolved_expression_tree = AhbExpressionResolverTransformer().transform(expression_tree)
        if resolve_packages:
            # the condition expression inside the ahb expression has to be resolved before trying to resolve packages
            resolved_expression_tree = await expand_packages(resolved_expression_tree)
    except SyntaxError as ahb_syntax_error:
        try:
            resolved_expression_tree = parse_condition_expression_to_tree(expression)
        except SyntaxError as condition_syntax_error:
            # pylint: disable=raise-missing-from
            raise SyntaxError(f"{ahb_syntax_error.msg} {condition_syntax_error.msg}")
    return resolved_expression_tree


async def expand_packages(parsed_tree: Tree) -> Tree[Token]:
    """
    Replaces all the "short" packages in parser_tree with the respective "long" condition expressions
    """
    try:
        result = PackageExpansionTransformer().transform(parsed_tree)
    except VisitError as visit_err:
        raise visit_err.orig_exc
    result = await _replace_sub_coroutines_with_awaited_results(result)
    return result


async def _replace_sub_coroutines_with_awaited_results(tree: Union[Tree, Awaitable[Tree]]) -> Tree[Token]:
    """
    awaits all coroutines inside the tree and replaces the coroutines with their respective awaited result.
    returns an updated tree
    """
    result: Tree
    if inspect.isawaitable(tree):
        result = await tree
    else:
        # if the tree type hint is correct this is always a tree if it's not awaitable
        result = tree  # type:ignore[assignment]
    # todo: check why lark type hints state the return value of scan_values is always Iterator[str]
    sub_results = await asyncio.gather(*result.scan_values(asyncio.iscoroutine))  # type:ignore[call-overload]
    for coro, sub_result in zip(result.scan_values(asyncio.iscoroutine), sub_results):
        for sub_tree in result.iter_subtrees():
            for child_index, child in enumerate(sub_tree.children):
                if child == coro:
                    sub_tree.children[child_index] = sub_result
    return result


# pylint: disable=no-self-use, invalid-name
class AhbExpressionResolverTransformer(Transformer):
    """
    Resolves the condition_expressions inside an ahb_expression.
    """

    def CONDITION_EXPRESSION(self, expression):
        """
        Replacing the expression_condition with its parsed tree.
        """
        condition_tree = parse_condition_expression_to_tree(expression.value)
        return condition_tree


# pylint: disable=no-self-use, invalid-name
class PackageExpansionTransformer(Transformer):
    """
    The PackageExpansionTransformer expands packages inside a tree to condition expressions by using a PackageResolver.
    """

    def __init__(self):
        super().__init__()
        self._resolver: PackageResolver = inject.instance(PackageResolver)

    def package(self, tokens: List[Token]) -> Awaitable[Tree]:
        """
        try to resolve the package using the injected PackageResolver
        """
<<<<<<< HEAD
        package_key_token = [t for t in tokens if t.type == "PACKAGE_KEY"][0]
        repeatability_tokens = [t for t in tokens if t.type == "REPEATABILITY"]
        # pylint: disable=unused-variable
        # we parse the repeatability but we don't to anything with it, yet.
        repeatability: Optional[Repeatability]
        if len(repeatability_tokens) == 1:
            repeatability = parse_repeatability(repeatability_tokens[0].value)
        else:
            repeatability = None
        return self._package_async(package_key_token)

    async def _package_async(self, package_key_token: Token) -> Tree:
        resolved_package = await self._resolver.get_condition_expression(package_key_token.value)
=======
        return self._package_async(tokens)

    async def _package_async(self, tokens: List[Token]) -> Tree[Token]:
        resolved_package = await self._resolver.get_condition_expression(tokens[0].value)
>>>>>>> 8d73a514
        if not resolved_package.has_been_resolved_successfully():
            raise NotImplementedError(
                f"The package '{package_key_token.value}' could not be resolved by {self._resolver}"
            )
        # the package_expression is not None because that's the definition of "has been resolved successfully"
        tree_result = parse_condition_expression_to_tree(resolved_package.package_expression)  # type:ignore[arg-type]
        return tree_result<|MERGE_RESOLUTION|>--- conflicted
+++ resolved
@@ -102,7 +102,6 @@
         """
         try to resolve the package using the injected PackageResolver
         """
-<<<<<<< HEAD
         package_key_token = [t for t in tokens if t.type == "PACKAGE_KEY"][0]
         repeatability_tokens = [t for t in tokens if t.type == "REPEATABILITY"]
         # pylint: disable=unused-variable
@@ -116,12 +115,6 @@
 
     async def _package_async(self, package_key_token: Token) -> Tree:
         resolved_package = await self._resolver.get_condition_expression(package_key_token.value)
-=======
-        return self._package_async(tokens)
-
-    async def _package_async(self, tokens: List[Token]) -> Tree[Token]:
-        resolved_package = await self._resolver.get_condition_expression(tokens[0].value)
->>>>>>> 8d73a514
         if not resolved_package.has_been_resolved_successfully():
             raise NotImplementedError(
                 f"The package '{package_key_token.value}' could not be resolved by {self._resolver}"
