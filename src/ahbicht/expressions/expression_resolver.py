"""
This module makes it possible to parse expressions including all their subexpressions, if present.
for example ahb_expressions which contain condition_expressions or condition_expressions which contain packages.
Parsing expressions that are nested into other expressions is referred to as "resolving".
"""
import asyncio
import inspect
from typing import Awaitable, List, Optional, Union

import inject
from lark import Token, Transformer, Tree
from lark.exceptions import VisitError

from ahbicht.expressions.ahb_expression_parser import parse_ahb_expression_to_single_requirement_indicator_expressions
from ahbicht.expressions.condition_expression_parser import parse_condition_expression_to_tree
from ahbicht.expressions.package_expansion import PackageResolver
from ahbicht.mapping_results import Repeatability, parse_repeatability


async def parse_expression_including_unresolved_subexpressions(
    expression: str,
    resolve_packages: bool = False,
    replace_time_conditions: bool = True,
) -> Tree[Token]:
    """
    Parses expressions and resolves its subexpressions,
    for example condition_expressions in ahb_expressions or packages in condition_expressions.
    :param expression: a syntactically valid ahb_expression or condition_expression
    :param resolve_packages: if true resolves also the packages in the condition_expressions
    :param replace_time_conditions: if true the time conditions "UBx" are replaced with format constraints
    """
    try:
        expression_tree = parse_ahb_expression_to_single_requirement_indicator_expressions(expression)
        expression_tree = AhbExpressionResolverTransformer().transform(expression_tree)
    except SyntaxError as ahb_syntax_error:
        try:
            expression_tree = parse_condition_expression_to_tree(expression)
        except SyntaxError as condition_syntax_error:
            # pylint: disable=raise-missing-from
            raise SyntaxError(f"{ahb_syntax_error.msg} {condition_syntax_error.msg}")
    if resolve_packages:
        # the condition expression inside the ahb expression has to be resolved before trying to resolve packages
        expression_tree = await expand_packages(expression_tree)
    if replace_time_conditions:
        expression_tree = expand_time_conditions(expression_tree)
    return expression_tree


async def expand_packages(parsed_tree: Tree) -> Tree[Token]:
    """
    Replaces all the "short" packages in parser_tree with the respective "long" condition expressions
    """
    try:
        result = PackageExpansionTransformer().transform(parsed_tree)
    except VisitError as visit_err:
        raise visit_err.orig_exc
    result = await _replace_sub_coroutines_with_awaited_results(result)
    return result


def expand_time_conditions(parsed_tree: Tree) -> Tree[Token]:
    """
    Replaces all the time conditions "UBx" with format constraints (and requirements constraints for UB3)
    """
    result = TimeConditionTransformer().transform(parsed_tree)
    return result


async def _replace_sub_coroutines_with_awaited_results(tree: Union[Tree, Awaitable[Tree]]) -> Tree[Token]:
    """
    awaits all coroutines inside the tree and replaces the coroutines with their respective awaited result.
    returns an updated tree
    """
    result: Tree
    if inspect.isawaitable(tree):
        result = await tree
    else:
        # if the tree type hint is correct this is always a tree if it's not awaitable
        result = tree  # type:ignore[assignment]
    # todo: check why lark type hints state the return value of scan_values is always Iterator[str]
    sub_results = await asyncio.gather(*result.scan_values(asyncio.iscoroutine))  # type:ignore[call-overload]
    for coro, sub_result in zip(result.scan_values(asyncio.iscoroutine), sub_results):
        for sub_tree in result.iter_subtrees():
            for child_index, child in enumerate(sub_tree.children):
                if child == coro:
                    sub_tree.children[child_index] = sub_result
    return result


# pylint: disable=no-self-use, invalid-name
class AhbExpressionResolverTransformer(Transformer):
    """
    Resolves the condition_expressions inside an ahb_expression.
    """

    def CONDITION_EXPRESSION(self, expression):
        """
        Replacing the expression_condition with its parsed tree.
        """
        condition_tree = parse_condition_expression_to_tree(expression.value)
        return condition_tree


# pylint: disable=no-self-use, invalid-name
class PackageExpansionTransformer(Transformer):
    """
    The PackageExpansionTransformer expands packages inside a tree to condition expressions by using a PackageResolver.
    """

    def __init__(self):
        super().__init__()
        self._resolver: PackageResolver = inject.instance(PackageResolver)

    def package(self, tokens: List[Token]) -> Awaitable[Tree]:
        """
        try to resolve the package using the injected PackageResolver
        """
        # The grammar guarantees that there is always exactly 1 package_key token/terminal.
        # But the repeatability token is optional, so the list repeatability_tokens might contain 0 or 1 entries
        # They all come in the same `tokens` list which we split in the following two lines.
        package_key_token = [t for t in tokens if t.type == "PACKAGE_KEY"][0]
        repeatability_tokens = [t for t in tokens if t.type == "REPEATABILITY"]
        # pylint: disable=unused-variable
        # we parse the repeatability, but we don't to anything with it, yet.
        repeatability: Optional[Repeatability]
        if len(repeatability_tokens) == 1:
            repeatability = parse_repeatability(repeatability_tokens[0].value)
        else:
            repeatability = None
        return self._package_async(package_key_token)

    async def _package_async(self, package_key_token: Token) -> Tree[Token]:
        resolved_package = await self._resolver.get_condition_expression(package_key_token.value)
        if not resolved_package.has_been_resolved_successfully():
            raise NotImplementedError(
                f"The package '{package_key_token.value}' could not be resolved by {self._resolver}"
            )
        # the package_expression is not None because that's the definition of "has been resolved successfully"
        tree_result = parse_condition_expression_to_tree(resolved_package.package_expression)  # type:ignore[arg-type]
<<<<<<< HEAD
        return tree_result


# pylint: disable=no-self-use, invalid-name
class TimeConditionTransformer(Transformer):
    """
    The TimeConditionEvaluator replaces "time conditions" (aka "UB1", "UB2", "UB3") with evaluatable format constraints.
    This is not what BDEW suggests us to do in the "Allgemeine Festlegungen". BDEW says that "UBx" conditions have to be
    expanded just like packages: For example "UB1" shall be expanded to "([931] ∧ [932] [490]) ⊻ ([931] ∧ [933] [491])".

    This just doesn't work out for multiple reasons:

    1. Other than _all_ the other requirement constraints RC 490, 491, 492 and 493 are self-referencing.
    While "normal" RCs act like "You have to provide this ("Foo") if the other thing ("Bar") meets a requirement",
    the 49x  RCs are of kind "This ("Foo") has to meet certain requirements (f.e. the end of a German day), regardless
    of the other things ("Bar"). So the usual requirement constraint evaluation approach ("Search for Bar and derive
    from there what it means for this (Foo)") won't work and is overly complicated, too.
    Also, if the pseudo requirement constraint 490-493 is UNFULFILLED, this does _not_ mean that the data must not
    be provided which is also a different behaviour compared to usual requirement constraints.

    2. No one who understands the concept of datetime+offset and is able to parse datetime+offset nowadays cares, if you
    use ("x datetime" with an "0 offset") or ("x+z datetime" that has a "z offset") instead. It's just BDEWs home-brewed
    EDIFACT serialization rule that, for no real reason, restricts us to set the offset z to "+00:00" always.
    https://imgflip.com/i/65giq5

    AHBicht won't restrict you to use datetime offset=="+00:00". Because we don't care and you should not care.
    The scope of AHBicht is to evaluate expressions and data, not to obey pointless BDEW EDIFACT rules.
    Also this default transformer won't expand the UBx conditions into something which is overly complicated and in the
    end does really fit (for above reasons).

    That being said… the thing that actually happens is:
    UBx will be replaced with a format constraint (plus a requirement constraint in case of UB3) that is fulfilled,
    if and only if the value provided obeys the original *meaning* of UBx.
    So the data provided will be evaluated just as you'd expect them to be evaluated but without all the bureaucracy.

    Condition UB1 checks if the datetime provided is the (inclusive) start / (exclusive) end of a German "Stromtag".
    Condition UB1 will be replaced with the format constraint 932.

    Condition UB2 checks if the datetime provided is the (inclusive) start / (exclusive) end of a German "Gastag".
    Condition UB2 will be replaced with the format constraint 934.

    Condition UB3 checks if the datetime provided is the (inclusive) start / (exclusive) end of a German "Stromtag" if
    the receiver is from division electricity (RC 492) or a "Gastag" if a receiver is from division gas (RC 493).
    Condition UB3 will be replaced with two XOR connected format constraints, each of them coupled to a requirement
    constraint for the respective division.
    """

    def time_condition(self, tokens: List[Token]) -> Tree:
        """
        try to resolve the package using the injected PackageResolver
        """
        time_condition_key = tokens[0].value
        if time_condition_key == "UB1":
            # a format constraint for "Stromtag"
            return Tree("condition", [Token("CONDITION_KEY", "932")])
        if time_condition_key == "UB2":
            # a format constraint for "Gastage"
            return Tree("condition", [Token("CONDITION_KEY", "934")])
        if time_condition_key == "UB3":
            # RC 492 = receiver is from division electricity/strom
            # RC 493 = receiver is from division gas
            return parse_condition_expression_to_tree("[932][492]X[934][493]")
        raise NotImplementedError(f"The time_condition '{time_condition_key}' is not implemented")
=======
        return tree_result
>>>>>>> e8e31662
<|MERGE_RESOLUTION|>--- conflicted
+++ resolved
@@ -137,9 +137,7 @@
             )
         # the package_expression is not None because that's the definition of "has been resolved successfully"
         tree_result = parse_condition_expression_to_tree(resolved_package.package_expression)  # type:ignore[arg-type]
-<<<<<<< HEAD
         return tree_result
-
 
 # pylint: disable=no-self-use, invalid-name
 class TimeConditionTransformer(Transformer):
@@ -200,7 +198,4 @@
             # RC 492 = receiver is from division electricity/strom
             # RC 493 = receiver is from division gas
             return parse_condition_expression_to_tree("[932][492]X[934][493]")
-        raise NotImplementedError(f"The time_condition '{time_condition_key}' is not implemented")
-=======
-        return tree_result
->>>>>>> e8e31662
+        raise NotImplementedError(f"The time_condition '{time_condition_key}' is not implemented")