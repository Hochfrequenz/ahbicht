--- conflicted
+++ resolved
@@ -107,8 +107,7 @@
         """
         self._remove_duplicates()
         self._sort_keys()
-
-<<<<<<< HEAD
+    
     def generate_possible_content_evaluation_results(self) -> List[ContentEvaluationResult]:
         """
         A prerequisite allows to generate nearly all possible content evaluation results, except for hints, error
@@ -155,8 +154,6 @@
             results.append(result)
         return results
 
-=======
->>>>>>> a5349cf0
 
 class CategorizedKeyExtractSchema(Schema):
     """
