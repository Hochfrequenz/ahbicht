--- conflicted
+++ resolved
@@ -101,11 +101,7 @@
             if isinstance(result, FormatConstraintEvaluationResult):
                 # explicitly raise error with meaningful message, because this is really hard to distinguish for users
                 raise ValueError(
-<<<<<<< HEAD
-                    "A FcEvaluator shall return EvaluatedFormatConstraints, _not_ FormatConstraintEvaulationResults"
-=======
                     "A FcEvaluator shall return EvaluatedFormatConstraints, _not_ FormatConstraintEvaluationResults"
->>>>>>> 3c568fd8
                 ) from attribute_error
             raise attribute_error
         return result
