--- conflicted
+++ resolved
@@ -29,12 +29,8 @@
     "marshmallow<4",
     "marshmallow_enum",
     "pytz",
-<<<<<<< HEAD
-    "efoli>=1.4.0",
+    "efoli>=2.0.0",
     "pydantic>=2"
-=======
-    "efoli>=2.0.0",
->>>>>>> 4e6303aa
 ] # add all the dependencies here
 dynamic = ["readme", "version"]
 
@@ -57,11 +53,7 @@
     "pytest-datafiles==3.0.0",
     "pytest-mock==3.14.1",
 ]
-<<<<<<< HEAD
-type_check = ["mypy[pydantic]==1.15.0", "types-pytz==2025.2.0.20250326"]
-=======
-type_check = ["mypy==1.18.1", "types-pytz==2025.2.0.20250809"]
->>>>>>> 4e6303aa
+type_check = ["mypy[pydantic]==1.18.1", "types-pytz==2025.2.0.20250809"]
 dev = ["pip-tools"]
 
 [tool.setuptools.dynamic]
