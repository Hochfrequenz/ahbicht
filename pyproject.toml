--- conflicted
+++ resolved
@@ -2,11 +2,7 @@
 name = "ahbicht"
 description = "Python Library to parse AHB expressions."
 license = { text = "MIT" }
-<<<<<<< HEAD
-requires-python = ">=3.8"
-=======
 requires-python = ">=3.9"
->>>>>>> 557477b0
 authors = [{ name = "Annika Schlögl", email = "annika.schloegl@hochfrequenz.de" }]
 keywords = ["AHB", "Parsing", "Expressions"]
 classifiers = [
@@ -17,10 +13,6 @@
     "Operating System :: OS Independent",
     "Programming Language :: Python",
     "Programming Language :: Python :: 3 :: Only",
-<<<<<<< HEAD
-    "Programming Language :: Python :: 3.8",
-=======
->>>>>>> 557477b0
     "Programming Language :: Python :: 3.9",
     "Programming Language :: Python :: 3.10",
     "Programming Language :: Python :: 3.11",
@@ -40,7 +32,6 @@
 dynamic = ["readme", "version"]
 
 [project.optional-dependencies]
-<<<<<<< HEAD
 coverage = [
     "coverage==7.6.1"
 ]
@@ -83,8 +74,6 @@
 
 [tool.setuptools.dynamic]
 readme = {file = "README.rst"}
-=======
->>>>>>> 557477b0
 
 [project.urls]
 Changelog = "https://github.com/Hochfrequenz/ahbicht/releases"
