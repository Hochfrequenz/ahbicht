--- conflicted
+++ resolved
@@ -3,7 +3,9 @@
 description = "Python Library to parse AHB expressions."
 license = { text = "MIT" }
 requires-python = ">=3.9"
-authors = [{ name = "Annika Schlögl", email = "annika.schloegl@hochfrequenz.de" }]
+authors = [
+    { name = "Annika Schlögl", email = "annika.schloegl@hochfrequenz.de" },
+]
 keywords = ["AHB", "Parsing", "Expressions"]
 classifiers = [
     "Development Status :: 4 - Beta",
@@ -27,62 +29,40 @@
     "marshmallow_enum",
     "maus>=0.6.0",
     "pytz",
-    "efoli>=1.1.0"
-]     # add all the dependencies here
+    "efoli>=1.1.0",
+] # add all the dependencies here
 dynamic = ["readme", "version"]
 
-<<<<<<< HEAD
-=======
 [project.optional-dependencies]
-coverage = [
-    "coverage==7.6.1"
-]
-docs = [
-    "sphinx==7.4.7",
-    "sphinx-rtd-theme==2.0.0"
-]
-formatting = [
-    "black==24.8.0",
-    "isort==5.13.2"
-]
-json_schemas = [
-    "marshmallow-jsonschema==0.13.0"
-]
-linting = [
-    "pylint==3.2.7"
-]
-spellcheck = [
-    "codespell==2.3.0"
-]
+coverage = ["coverage==7.6.1"]
+docs = ["sphinx==7.4.7", "sphinx-rtd-theme==2.0.0"]
+formatting = ["black==24.8.0", "isort==5.13.2"]
+json_schemas = ["marshmallow-jsonschema==0.13.0"]
+linting = ["pylint==3.2.7"]
+spellcheck = ["codespell==2.3.0"]
 test_packaging = [
     "build==1.2.2",
     "setuptools==75.1.0",
     "setuptools-scm==8.1.0",
-    "twine==5.1.1"
+    "twine==5.1.1",
 ]
 tests = [
     "pytest==8.3.3",
     "pytest-asyncio==0.24.0",
     "pytest-datafiles==3.0.0",
-    "pytest-mock==3.14.0"
+    "pytest-mock==3.14.0",
 ]
-type_check = [
-    "mypy==1.11.2",
-    "types-pytz==2024.2.0.20240913"
-]
-dev = [
-    "pip-tools"
-]
+type_check = ["mypy==1.11.2", "types-pytz==2024.2.0.20240913"]
+dev = ["pip-tools"]
 
 [tool.setuptools.dynamic]
-readme = {file = "README.rst"}
+readme = { file = "README.rst" }
 
 [project.urls]
 Changelog = "https://github.com/Hochfrequenz/ahbicht/releases"
 Homepage = "https://github.com/Hochfrequenz/ahbicht"
 Documentation = "https://ahbicht.readthedocs.io/en/latest/"
 
->>>>>>> 64a58d8f
 [tool.black]
 line-length = 120
 
@@ -99,9 +79,27 @@
 # even if they have no @pytest.mark.asyncio marker.
 # https://github.com/pytest-dev/pytest-asyncio#auto-mode
 asyncio_mode = "auto"
-markers = [
-    "datafiles"
-]
+markers = ["datafiles"]
 
 [tool.mypy]
-# warn_unused_ignores = true # doesn't work,because either 'error: Cannot infer type argument 1 of "Tree"  [misc]' but this is also flagged as unused ignore+# warn_unused_ignores = true # doesn't work,because either 'error: Cannot infer type argument 1 of "Tree"  [misc]' but this is also flagged as unused ignore
+
+[build-system]
+requires = ["hatchling>=1.8.0", "hatch-vcs", "hatch-fancy-pypi-readme"]
+build-backend = "hatchling.build"
+
+
+[tool.hatch.metadata.hooks.fancy-pypi-readme]
+content-type = "text/x-rst"
+fragments = [{ path = "README.rst" }]
+
+[tool.hatch.version]
+source = "vcs"
+
+
+[tool.hatch.build.targets.sdist]
+exclude = ["/unittests"]
+
+[tool.hatch.build.targets.wheel]
+only-include = ["src"]
+sources = ["src"]