--- conflicted
+++ resolved
@@ -2,11 +2,7 @@
 name = "ahbicht"
 description = "Python Library to parse AHB expressions."
 license = { text = "MIT" }
-<<<<<<< HEAD
-requires-python = ">=3.8"
-=======
 requires-python = ">=3.9"
->>>>>>> 557477b0
 authors = [{ name = "Annika Schlögl", email = "annika.schloegl@hochfrequenz.de" }]
 keywords = ["AHB", "Parsing", "Expressions"]
 classifiers = [
@@ -17,10 +13,6 @@
     "Operating System :: OS Independent",
     "Programming Language :: Python",
     "Programming Language :: Python :: 3 :: Only",
-<<<<<<< HEAD
-    "Programming Language :: Python :: 3.8",
-=======
->>>>>>> 557477b0
     "Programming Language :: Python :: 3.9",
     "Programming Language :: Python :: 3.10",
     "Programming Language :: Python :: 3.11",
@@ -38,58 +30,6 @@
     "efoli>=1.1.0"
 ]     # add all the dependencies here
 dynamic = ["readme", "version"]
-
-[project.optional-dependencies]
-<<<<<<< HEAD
-coverage = [
-    "coverage==7.6.1"
-]
-docs = [
-    "sphinx==7.4.7",
-    "sphinx-rtd-theme==2.0.0"
-]
-formatting = [
-    "black==24.8.0",
-    "isort==5.13.2"
-]
-json_schemas = [
-    "marshmallow-jsonschema==0.13.0"
-]
-linting = [
-    "pylint==3.2.7"
-]
-spellcheck = [
-    "codespell==2.3.0"
-]
-test_packaging = [
-    "build==1.2.2",
-    "setuptools==75.1.0",
-    "setuptools-scm==8.1.0",
-    "twine==5.1.1"
-]
-tests = [
-    "pytest==8.3.3",
-    "pytest-asyncio==0.24.0",
-    "pytest-datafiles==3.0.0",
-    "pytest-mock==3.14.0"
-]
-type_check = [
-    "mypy==1.11.2",
-    "types-pytz==2024.2.0.20240913"
-]
-dev = [
-    "pip-tools"
-]
-
-[tool.setuptools.dynamic]
-readme = {file = "README.rst"}
-=======
->>>>>>> 557477b0
-
-[project.urls]
-Changelog = "https://github.com/Hochfrequenz/ahbicht/releases"
-Homepage = "https://github.com/Hochfrequenz/ahbicht"
-Documentation = "https://ahbicht.readthedocs.io/en/latest/"
 
 [tool.black]
 line-length = 120
@@ -112,29 +52,4 @@
 ]
 
 [tool.mypy]
-# warn_unused_ignores = true # doesn't work,because either 'error: Cannot infer type argument 1 of "Tree"  [misc]' but this is also flagged as unused ignore
-
-[build-system]
-requires = ["hatchling>=1.8.0", "hatch-vcs", "hatch-fancy-pypi-readme"]
-build-backend = "hatchling.build"
-
-
-[tool.hatch.metadata.hooks.fancy-pypi-readme]
-<<<<<<< HEAD
-content-type = "text/markdown"
-=======
-content-type = "text/x-rst"
->>>>>>> 557477b0
-fragments = [{ path = "README.rst" }]
-
-[tool.hatch.version]
-source = "vcs"
-
-
-
-[tool.hatch.build.targets.sdist]
-exclude = ["/unittests"]
-
-[tool.hatch.build.targets.wheel]
-only-include = ["src"]
-sources = ["src"]+# warn_unused_ignores = true # doesn't work,because either 'error: Cannot infer type argument 1 of "Tree"  [misc]' but this is also flagged as unused ignore