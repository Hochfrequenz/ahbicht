--- conflicted
+++ resolved
@@ -10,11 +10,8 @@
 from ahbicht.expressions.ahb_expression_evaluation import evaluate_ahb_expression_tree
 from ahbicht.expressions.ahb_expression_parser import parse_ahb_expression_to_single_requirement_indicator_expressions
 from ahbicht.expressions.condition_nodes import ConditionFulfilledValue, EvaluatedFormatConstraint
-<<<<<<< HEAD
 from ahbicht.expressions.expression_resolver import parse_expression_including_unresolved_subexpressions
-=======
 from ahbicht.expressions.enums import ModalMark, RequirementIndicator
->>>>>>> 3988ae13
 
 pytestmark = pytest.mark.asyncio
 
@@ -50,14 +47,9 @@
     @pytest.mark.parametrize(
         "expression, expected_requirement_indicator, expected_format_constraint_result, expected_in_hints",
         [
-<<<<<<< HEAD
-            pytest.param("Muss ([2] O [3])[902]U[501]", "Muss", True, "foo"),
-            pytest.param("Muss [2] O [3][902]U[501]", "Muss", True, None),
-            pytest.param("Muss [2] O [3][902]U[501]U[123P]", "Muss", True, None, id="with package"),
-=======
             pytest.param("Muss ([2] O [3])[902]U[501]", ModalMark.MUSS, True, "foo"),
             pytest.param("Muss [2] O [3][902]U[501]", ModalMark.MUSS, True, None),
->>>>>>> 3988ae13
+            pytest.param("Muss [2] O [3][902]U[501]U[123P]", ModalMark.MUSS, True, None, id="with package"),
         ],
     )
     async def test_correct_injection(
