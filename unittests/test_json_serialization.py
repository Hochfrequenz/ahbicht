"""
Tests that the parsed trees are JSON serializable
"""
import json
import uuid
from typing import TypeVar

import pytest  # type:ignore[import]
from marshmallow import Schema, ValidationError

from ahbicht.content_evaluation.categorized_key_extract import CategorizedKeyExtract, CategorizedKeyExtractSchema
from ahbicht.content_evaluation.content_evaluation_result import ContentEvaluationResult, ContentEvaluationResultSchema
from ahbicht.edifact import EdifactFormat
from ahbicht.evaluation_results import (
    AhbExpressionEvaluationResult,
    AhbExpressionEvaluationResultSchema,
    FormatConstraintEvaluationResult,
    RequirementConstraintEvaluationResult,
)
from ahbicht.expressions.condition_nodes import (
    ConditionFulfilledValue,
    EvaluatedFormatConstraint,
    EvaluatedFormatConstraintSchema,
)
from ahbicht.expressions.enums import ModalMark
<<<<<<< HEAD
from ahbicht.expressions.expression_resolver import parse_expression_including_unresolved_subexpressions
from ahbicht.json_serialization.tree_schema import ConciseTreeSchema, TreeSchema
=======
>>>>>>> 90f6c8b5
from ahbicht.mapping_results import (
    ConditionKeyConditionTextMapping,
    ConditionKeyConditionTextMappingSchema,
    PackageKeyConditionExpressionMapping,
    PackageKeyConditionExpressionMappingSchema,
)

T = TypeVar("T")

pytestmark = pytest.mark.asyncio


def _test_serialization_roundtrip(serializable_object: T, schema: Schema, expected_json_dict: dict) -> T:
    """
    Serializes the serializable_object using the provided schema,
    asserts, that the result is equal to the expected_json_dict
    then deserializes it again and asserts on equality with the original serializable_object
    :returns the deserialized_object
    """
    json_string = schema.dumps(serializable_object)
    assert json_string is not None
    actual_json_dict = json.loads(json_string)
    assert actual_json_dict == expected_json_dict
    deserialized_object = schema.loads(json_data=json_string)
    assert isinstance(deserialized_object, type(serializable_object))
    assert deserialized_object == serializable_object
    return deserialized_object


class TestJsonSerialization:
<<<<<<< HEAD
    @pytest.mark.parametrize(
        "tree, expected_json_dict",
        [
            pytest.param(
                Tree(
                    "or_composition",
                    [
                        Tree("condition", [Token("CONDITION_KEY", "53")]),
                        Tree(
                            "and_composition",
                            [
                                Tree("condition", [Token("CONDITION_KEY", "1")]),
                                Tree("condition", [Token("CONDITION_KEY", "2")]),
                            ],
                        ),
                    ],
                ),
                {
                    "type": "or_composition",
                    "children": [
                        {
                            "token": None,
                            "tree": {
                                "type": "condition",
                                "children": [{"token": {"value": "53", "type": "CONDITION_KEY"}, "tree": None}],
                            },
                        },
                        {
                            "token": None,
                            "tree": {
                                "type": "and_composition",
                                "children": [
                                    {
                                        "token": None,
                                        "tree": {
                                            "type": "condition",
                                            "children": [
                                                {
                                                    "token": {"value": "1", "type": "CONDITION_KEY"},
                                                    "tree": None,
                                                }
                                            ],
                                        },
                                    },
                                    {
                                        "token": None,
                                        "tree": {
                                            "type": "condition",
                                            "children": [
                                                {
                                                    "token": {"value": "2", "type": "CONDITION_KEY"},
                                                    "tree": None,
                                                }
                                            ],
                                        },
                                    },
                                ],
                            },
                        },
                    ],
                },
            )
        ],
    )
    def test_tree_serialization(self, tree: Tree, expected_json_dict: dict):
        _test_serialization_roundtrip(tree, TreeSchema(), expected_json_dict)

    @pytest.mark.parametrize(
        "condition_string, expected_json_dict",
        [
            pytest.param(
                "Muss [2] U ([3] O [4])[901] U [555]",
                {
                    "children": [
                        {
                            "token": None,
                            "tree": {
                                "children": [
                                    {"token": {"type": "MODAL_MARK", "value": "Muss"}, "tree": None},
                                    {
                                        "token": {
                                            "type": "CONDITION_EXPRESSION",
                                            "value": " [2] U ([3] O [4])[901] U [555]",
                                        },
                                        "tree": None,
                                    },
                                ],
                                "type": "single_requirement_indicator_expression",
                            },
                        }
                    ],
                    "type": "ahb_expression",
                },
            )
        ],
    )
    def test_single_requirement_indicator_expression_serialization(
        self, condition_string: str, expected_json_dict: dict
    ):
        tree = parse_ahb_expression_to_single_requirement_indicator_expressions(condition_string)
        _test_serialization_roundtrip(tree, TreeSchema(), expected_json_dict)
=======
    """
    This class tests the serialization of all objects except for trees.
    """
>>>>>>> 90f6c8b5

    @pytest.mark.parametrize(
        "evaluated_format_constraint, expected_json_dict",
        [
            pytest.param(
                EvaluatedFormatConstraint(format_constraint_fulfilled=True, error_message=None),
                {"format_constraint_fulfilled": True, "error_message": None},
            ),
            pytest.param(
                EvaluatedFormatConstraint(format_constraint_fulfilled=False, error_message="something is wrong"),
                {"format_constraint_fulfilled": False, "error_message": "something is wrong"},
            ),
        ],
    )
    def test_evaluated_format_constraint_serialization(
        self, evaluated_format_constraint: EvaluatedFormatConstraint, expected_json_dict: dict
    ):
        _test_serialization_roundtrip(
            evaluated_format_constraint, EvaluatedFormatConstraintSchema(), expected_json_dict
        )

    @pytest.mark.parametrize(
        "invalid_content_evaluation_result_dict",
        [
            pytest.param({}, id="empty dict"),
            pytest.param({"format_constraints": {}, "hints": {}}, id="missing requirement constraints"),
            pytest.param({"requirement_constraints": {}, "hints": {}}, id="missing format_constraints"),
        ],
    )
    def test_validation_errors_on_content_evaluation_result_deserialization(
        self, invalid_content_evaluation_result_dict: dict
    ):
        schema = ContentEvaluationResultSchema()
        with pytest.raises(ValidationError):
            schema.load(invalid_content_evaluation_result_dict)

    @pytest.mark.parametrize(
        "content_evaluation_result, expected_json_dict",
        [
            pytest.param(
                ContentEvaluationResult(
                    hints={"501": "foo", "502": "bar", "503": None},
                    format_constraints={
                        "901": EvaluatedFormatConstraint(
                            format_constraint_fulfilled=False, error_message="something is wrong"
                        ),
                        "902": EvaluatedFormatConstraint(format_constraint_fulfilled=True, error_message=None),
                    },
                    requirement_constraints={
                        "1": ConditionFulfilledValue.NEUTRAL,
                        "2": ConditionFulfilledValue.FULFILLED,
                        "3": ConditionFulfilledValue.UNFULFILLED,
                        "4": ConditionFulfilledValue.UNKNOWN,
                    },
                    packages={"123P": "[17] U [18]"},
                    id=uuid.UUID("d106f335-f663-4d14-9636-4f43a883ad26"),
                ),
                {
                    "hints": {"501": "foo", "502": "bar", "503": None},
                    "format_constraints": {
                        "902": {"format_constraint_fulfilled": True, "error_message": None},
                        "901": {"format_constraint_fulfilled": False, "error_message": "something is wrong"},
                    },
                    "requirement_constraints": {"1": "NEUTRAL", "2": "FULFILLED", "3": "UNFULFILLED", "4": "UNKNOWN"},
                    "packages": {"123P": "[17] U [18]"},
                    "id": "d106f335-f663-4d14-9636-4f43a883ad26",
                },
            ),
        ],
    )
    def test_content_evaluation_result_serialization(
        self, content_evaluation_result: ContentEvaluationResult, expected_json_dict: dict
    ):
        for rc_evaluation_result in content_evaluation_result.requirement_constraints.values():
            assert isinstance(rc_evaluation_result, ConditionFulfilledValue)
        deserialized_object = _test_serialization_roundtrip(
            content_evaluation_result, ContentEvaluationResultSchema(), expected_json_dict
        )
        for rc_evaluation_result in deserialized_object.requirement_constraints.values():
            assert isinstance(rc_evaluation_result, ConditionFulfilledValue)
        for rc_evaluation_result in content_evaluation_result.requirement_constraints.values():
            assert isinstance(rc_evaluation_result, ConditionFulfilledValue)

    @pytest.mark.parametrize(
        "ahb_expression_evaluation_result, expected_json_dict",
        [
            pytest.param(
                AhbExpressionEvaluationResult(
                    requirement_indicator=ModalMark.MUSS,
                    format_constraint_evaluation_result=FormatConstraintEvaluationResult(
                        error_message="hello", format_constraints_fulfilled=False
                    ),
                    requirement_constraint_evaluation_result=RequirementConstraintEvaluationResult(
                        hints="foo bar",
                        requirement_constraints_fulfilled=True,
                        requirement_is_conditional=True,
                        format_constraints_expression="[asd]",
                    ),
                ),
                {
                    "requirement_indicator": "MUSS",
                    "format_constraint_evaluation_result": {
                        "format_constraints_fulfilled": False,
                        "error_message": "hello",
                    },
                    "requirement_constraint_evaluation_result": {
                        "hints": "foo bar",
                        "requirement_is_conditional": True,
                        "requirement_constraints_fulfilled": True,
                        "format_constraints_expression": "[asd]",
                    },
                },
            ),
            pytest.param(
                AhbExpressionEvaluationResult(
                    requirement_indicator=ModalMark.MUSS,
                    format_constraint_evaluation_result=FormatConstraintEvaluationResult(
                        error_message="hello", format_constraints_fulfilled=False
                    ),
                    requirement_constraint_evaluation_result=RequirementConstraintEvaluationResult(
                        hints="foo bar",
                        requirement_constraints_fulfilled=True,
                        requirement_is_conditional=True,
                        format_constraints_expression="[asd]",
                    ),
                ),
                {
                    "format_constraint_evaluation_result": {
                        "error_message": "hello",
                        "format_constraints_fulfilled": False,
                    },
                    "requirement_constraint_evaluation_result": {
                        "format_constraints_expression": "[asd]",
                        "hints": "foo bar",
                        "requirement_constraints_fulfilled": True,
                        "requirement_is_conditional": True,
                    },
                    "requirement_indicator": "MUSS",
                },
            ),
            pytest.param(
                AhbExpressionEvaluationResult(
                    requirement_indicator=ModalMark.MUSS,
                    format_constraint_evaluation_result=FormatConstraintEvaluationResult(
                        format_constraints_fulfilled=False
                    ),
                    requirement_constraint_evaluation_result=RequirementConstraintEvaluationResult(
                        requirement_constraints_fulfilled=True,
                        requirement_is_conditional=True,
                    ),
                ),
                {
                    "format_constraint_evaluation_result": {
                        "error_message": None,
                        "format_constraints_fulfilled": False,
                    },
                    "requirement_constraint_evaluation_result": {
                        "format_constraints_expression": None,
                        "hints": None,
                        "requirement_constraints_fulfilled": True,
                        "requirement_is_conditional": True,
                    },
                    "requirement_indicator": "MUSS",
                },
                id="Minimal example",
            ),
        ],
    )
    def test_ahb_expression_evaluation_result_serialization(
        self, ahb_expression_evaluation_result: AhbExpressionEvaluationResult, expected_json_dict: dict
    ):
        _test_serialization_roundtrip(
            ahb_expression_evaluation_result, AhbExpressionEvaluationResultSchema(), expected_json_dict
        )

    @pytest.mark.parametrize(
        "condition_key_condition_text_mapping, expected_json_dict",
        [
            pytest.param(
                ConditionKeyConditionTextMapping(
                    edifact_format=EdifactFormat.UTILMD,
                    condition_key="123",
                    condition_text="Blablabla",
                ),
                {"edifact_format": "UTILMD", "condition_key": "123", "condition_text": "Blablabla"},
            ),
        ],
    )
    def test_condition_key_condition_text_mapping_serialization(
        self, condition_key_condition_text_mapping: ConditionKeyConditionTextMapping, expected_json_dict: dict
    ):
        _test_serialization_roundtrip(
            condition_key_condition_text_mapping, ConditionKeyConditionTextMappingSchema(), expected_json_dict
        )

    @pytest.mark.parametrize(
        "package_key_condition_expression_mapping, expected_json_dict",
        [
            pytest.param(
                PackageKeyConditionExpressionMapping(
                    edifact_format=EdifactFormat.UTILMD,
                    package_key="123P",
                    package_expression="[1] U [2] O [3]",
                ),
                {"edifact_format": "UTILMD", "package_key": "123P", "package_expression": "[1] U [2] O [3]"},
            ),
        ],
    )
    def test_package_key_condition_expression_mapping_serialization(
        self, package_key_condition_expression_mapping: PackageKeyConditionExpressionMapping, expected_json_dict: dict
    ):
        _test_serialization_roundtrip(
            package_key_condition_expression_mapping, PackageKeyConditionExpressionMappingSchema(), expected_json_dict
        )

    @pytest.mark.parametrize(
        "categorized_key_extract, expected_json_dict",
        [
            pytest.param(
                CategorizedKeyExtract(
                    hint_keys=["501", "502", "503"],
                    format_constraint_keys=["901", "902"],
                    requirement_constraint_keys=["1", "2", "3", "4"],
                    package_keys=["17P"],
                ),
                {
                    "hint_keys": ["501", "502", "503"],
                    "format_constraint_keys": ["901", "902"],
                    "requirement_constraint_keys": ["1", "2", "3", "4"],
                    "package_keys": ["17P"],
                },
            ),
        ],
    )
    def test_categorized_key_extract_serialization(
        self, categorized_key_extract: CategorizedKeyExtract, expected_json_dict: dict
    ):
<<<<<<< HEAD
        _test_serialization_roundtrip(categorized_key_extract, CategorizedKeyExtractSchema(), expected_json_dict)

    @pytest.mark.parametrize(
        "condition_expression, expected_compact_json_dict",
        [
            pytest.param(
                "[1] U ([2] O [3])[901]",
                {"and_composition": ["1", {"then_also_composition": [{"or_composition": ["2", "3"]}, "901"]}]},
            ),
            pytest.param(
                "[3] U ([2] O [3] U [77] X [99][502])[901]",
                {
                    "and_composition": [
                        "3",
                        {
                            "then_also_composition": [
                                {
                                    "or_composition": [
                                        "2",
                                        {
                                            "xor_composition": [
                                                {"and_composition": ["3", "77"]},
                                                {"then_also_composition": ["99", "502"]},
                                            ]
                                        },
                                    ]
                                },
                                "901",
                            ]
                        },
                    ]
                },
            ),
        ],
    )
    def test_concise_tree_serialization_behaviour_for_condition_expressions(
        self, condition_expression: str, expected_compact_json_dict: dict
    ):
        tree = parse_condition_expression_to_tree(condition_expression)
        json_dict = ConciseTreeSchema().dump(tree)
        assert json_dict == expected_compact_json_dict

    @pytest.mark.parametrize(
        "ahb_expression, expected_compact_json_dict",
        [
            pytest.param(
                "Muss [1] U ([2] O [3])[901]",
                {
                    "ahb_expression": [
                        {
                            "single_requirement_indicator_expression": [
                                "Muss",
                                {
                                    "and_composition": [
                                        "1",
                                        {"then_also_composition": [{"or_composition": ["2", "3"]}, "901"]},
                                    ]
                                },
                            ]
                        }
                    ]
                },
            ),
            pytest.param(
                "Soll [3] U ([2] O [3] U [77] X [99][502])[901] Kann [43]",
                {
                    "ahb_expression": [
                        {
                            "single_requirement_indicator_expression": [
                                "Soll",
                                {
                                    "and_composition": [
                                        "3",
                                        {
                                            "then_also_composition": [
                                                {
                                                    "or_composition": [
                                                        "2",
                                                        {
                                                            "xor_composition": [
                                                                {"and_composition": ["3", "77"]},
                                                                {"then_also_composition": ["99", "502"]},
                                                            ]
                                                        },
                                                    ]
                                                },
                                                "901",
                                            ]
                                        },
                                    ]
                                },
                            ]
                        },
                        {"single_requirement_indicator_expression": ["Kann", "43"]},
                    ]
                },
            ),
        ],
    )
    async def test_concise_tree_serialization_behaviour_for_ahb_expressions(
        self, ahb_expression: str, expected_compact_json_dict: dict
    ):
        tree = await parse_expression_including_unresolved_subexpressions(ahb_expression)
        json_dict = ConciseTreeSchema().dump(tree)
        assert json_dict == expected_compact_json_dict
=======
        _test_serialization_roundtrip(categorized_key_extract, CategorizedKeyExtractSchema(), expected_json_dict)
>>>>>>> 90f6c8b5
<|MERGE_RESOLUTION|>--- conflicted
+++ resolved
@@ -23,11 +23,6 @@
     EvaluatedFormatConstraintSchema,
 )
 from ahbicht.expressions.enums import ModalMark
-<<<<<<< HEAD
-from ahbicht.expressions.expression_resolver import parse_expression_including_unresolved_subexpressions
-from ahbicht.json_serialization.tree_schema import ConciseTreeSchema, TreeSchema
-=======
->>>>>>> 90f6c8b5
 from ahbicht.mapping_results import (
     ConditionKeyConditionTextMapping,
     ConditionKeyConditionTextMappingSchema,
@@ -58,113 +53,9 @@
 
 
 class TestJsonSerialization:
-<<<<<<< HEAD
-    @pytest.mark.parametrize(
-        "tree, expected_json_dict",
-        [
-            pytest.param(
-                Tree(
-                    "or_composition",
-                    [
-                        Tree("condition", [Token("CONDITION_KEY", "53")]),
-                        Tree(
-                            "and_composition",
-                            [
-                                Tree("condition", [Token("CONDITION_KEY", "1")]),
-                                Tree("condition", [Token("CONDITION_KEY", "2")]),
-                            ],
-                        ),
-                    ],
-                ),
-                {
-                    "type": "or_composition",
-                    "children": [
-                        {
-                            "token": None,
-                            "tree": {
-                                "type": "condition",
-                                "children": [{"token": {"value": "53", "type": "CONDITION_KEY"}, "tree": None}],
-                            },
-                        },
-                        {
-                            "token": None,
-                            "tree": {
-                                "type": "and_composition",
-                                "children": [
-                                    {
-                                        "token": None,
-                                        "tree": {
-                                            "type": "condition",
-                                            "children": [
-                                                {
-                                                    "token": {"value": "1", "type": "CONDITION_KEY"},
-                                                    "tree": None,
-                                                }
-                                            ],
-                                        },
-                                    },
-                                    {
-                                        "token": None,
-                                        "tree": {
-                                            "type": "condition",
-                                            "children": [
-                                                {
-                                                    "token": {"value": "2", "type": "CONDITION_KEY"},
-                                                    "tree": None,
-                                                }
-                                            ],
-                                        },
-                                    },
-                                ],
-                            },
-                        },
-                    ],
-                },
-            )
-        ],
-    )
-    def test_tree_serialization(self, tree: Tree, expected_json_dict: dict):
-        _test_serialization_roundtrip(tree, TreeSchema(), expected_json_dict)
-
-    @pytest.mark.parametrize(
-        "condition_string, expected_json_dict",
-        [
-            pytest.param(
-                "Muss [2] U ([3] O [4])[901] U [555]",
-                {
-                    "children": [
-                        {
-                            "token": None,
-                            "tree": {
-                                "children": [
-                                    {"token": {"type": "MODAL_MARK", "value": "Muss"}, "tree": None},
-                                    {
-                                        "token": {
-                                            "type": "CONDITION_EXPRESSION",
-                                            "value": " [2] U ([3] O [4])[901] U [555]",
-                                        },
-                                        "tree": None,
-                                    },
-                                ],
-                                "type": "single_requirement_indicator_expression",
-                            },
-                        }
-                    ],
-                    "type": "ahb_expression",
-                },
-            )
-        ],
-    )
-    def test_single_requirement_indicator_expression_serialization(
-        self, condition_string: str, expected_json_dict: dict
-    ):
-        tree = parse_ahb_expression_to_single_requirement_indicator_expressions(condition_string)
-        _test_serialization_roundtrip(tree, TreeSchema(), expected_json_dict)
-=======
     """
     This class tests the serialization of all objects except for trees.
     """
->>>>>>> 90f6c8b5
 
     @pytest.mark.parametrize(
         "evaluated_format_constraint, expected_json_dict",
@@ -402,112 +293,4 @@
     def test_categorized_key_extract_serialization(
         self, categorized_key_extract: CategorizedKeyExtract, expected_json_dict: dict
     ):
-<<<<<<< HEAD
-        _test_serialization_roundtrip(categorized_key_extract, CategorizedKeyExtractSchema(), expected_json_dict)
-
-    @pytest.mark.parametrize(
-        "condition_expression, expected_compact_json_dict",
-        [
-            pytest.param(
-                "[1] U ([2] O [3])[901]",
-                {"and_composition": ["1", {"then_also_composition": [{"or_composition": ["2", "3"]}, "901"]}]},
-            ),
-            pytest.param(
-                "[3] U ([2] O [3] U [77] X [99][502])[901]",
-                {
-                    "and_composition": [
-                        "3",
-                        {
-                            "then_also_composition": [
-                                {
-                                    "or_composition": [
-                                        "2",
-                                        {
-                                            "xor_composition": [
-                                                {"and_composition": ["3", "77"]},
-                                                {"then_also_composition": ["99", "502"]},
-                                            ]
-                                        },
-                                    ]
-                                },
-                                "901",
-                            ]
-                        },
-                    ]
-                },
-            ),
-        ],
-    )
-    def test_concise_tree_serialization_behaviour_for_condition_expressions(
-        self, condition_expression: str, expected_compact_json_dict: dict
-    ):
-        tree = parse_condition_expression_to_tree(condition_expression)
-        json_dict = ConciseTreeSchema().dump(tree)
-        assert json_dict == expected_compact_json_dict
-
-    @pytest.mark.parametrize(
-        "ahb_expression, expected_compact_json_dict",
-        [
-            pytest.param(
-                "Muss [1] U ([2] O [3])[901]",
-                {
-                    "ahb_expression": [
-                        {
-                            "single_requirement_indicator_expression": [
-                                "Muss",
-                                {
-                                    "and_composition": [
-                                        "1",
-                                        {"then_also_composition": [{"or_composition": ["2", "3"]}, "901"]},
-                                    ]
-                                },
-                            ]
-                        }
-                    ]
-                },
-            ),
-            pytest.param(
-                "Soll [3] U ([2] O [3] U [77] X [99][502])[901] Kann [43]",
-                {
-                    "ahb_expression": [
-                        {
-                            "single_requirement_indicator_expression": [
-                                "Soll",
-                                {
-                                    "and_composition": [
-                                        "3",
-                                        {
-                                            "then_also_composition": [
-                                                {
-                                                    "or_composition": [
-                                                        "2",
-                                                        {
-                                                            "xor_composition": [
-                                                                {"and_composition": ["3", "77"]},
-                                                                {"then_also_composition": ["99", "502"]},
-                                                            ]
-                                                        },
-                                                    ]
-                                                },
-                                                "901",
-                                            ]
-                                        },
-                                    ]
-                                },
-                            ]
-                        },
-                        {"single_requirement_indicator_expression": ["Kann", "43"]},
-                    ]
-                },
-            ),
-        ],
-    )
-    async def test_concise_tree_serialization_behaviour_for_ahb_expressions(
-        self, ahb_expression: str, expected_compact_json_dict: dict
-    ):
-        tree = await parse_expression_including_unresolved_subexpressions(ahb_expression)
-        json_dict = ConciseTreeSchema().dump(tree)
-        assert json_dict == expected_compact_json_dict
-=======
-        _test_serialization_roundtrip(categorized_key_extract, CategorizedKeyExtractSchema(), expected_json_dict)
->>>>>>> 90f6c8b5
+        _test_serialization_roundtrip(categorized_key_extract, CategorizedKeyExtractSchema(), expected_json_dict)