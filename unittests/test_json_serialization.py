"""
Tests that the parsed trees are JSON serializable
"""
import json
import uuid
from typing import TypeVar

import pytest  # type:ignore[import]
from lark import Token, Tree
from marshmallow import Schema, ValidationError

from ahbicht.content_evaluation.content_evaluation_result import (
    CategorizedKeyExtract,
    CategorizedKeyExtractSchema,
    ContentEvaluationResult,
    ContentEvaluationResultSchema,
)
from ahbicht.edifact import EdifactFormat
from ahbicht.evaluation_results import (
    AhbExpressionEvaluationResult,
    AhbExpressionEvaluationResultSchema,
    FormatConstraintEvaluationResult,
    RequirementConstraintEvaluationResult,
)
from ahbicht.expressions.ahb_expression_parser import parse_ahb_expression_to_single_requirement_indicator_expressions
from ahbicht.expressions.condition_expression_parser import parse_condition_expression_to_tree
from ahbicht.expressions.condition_nodes import (
    ConditionFulfilledValue,
    EvaluatedFormatConstraint,
    EvaluatedFormatConstraintSchema,
)
from ahbicht.expressions.expression_resolver import parse_expression_including_unresolved_subexpressions
from ahbicht.json_serialization.tree_schema import ConciseTreeSchema, TreeSchema
from ahbicht.mapping_results import (
    ConditionKeyConditionTextMapping,
    ConditionKeyConditionTextMappingSchema,
    PackageKeyConditionExpressionMapping,
    PackageKeyConditionExpressionMappingSchema,
)

T = TypeVar("T")


def _test_serialization_roundtrip(serializable_object: T, schema: Schema, expected_json_dict: dict) -> T:
    """
    Serializes the serializable_object using the provided schema,
    asserts, that the result is equal to the expected_json_dict
    then deserializes it again and asserts on equality with the original serializable_object
    :returns the deserialized_object
    """
    json_string = schema.dumps(serializable_object)
    assert json_string is not None
    actual_json_dict = json.loads(json_string)
    assert actual_json_dict == expected_json_dict
    deserialized_object = schema.loads(json_data=json_string)
    assert isinstance(deserialized_object, type(serializable_object))
    assert deserialized_object == serializable_object
    return deserialized_object


class TestJsonSerialization:
    @pytest.mark.parametrize(
        "tree, expected_json_dict",
        [
            pytest.param(
                Tree(
                    "or_composition",
                    [
                        Tree("condition_key", [Token("INT", "53")]),
                        Tree(
                            "and_composition",
                            [Tree("condition_key", [Token("INT", "1")]), Tree("condition_key", [Token("INT", "2")])],
                        ),
                    ],
                ),
                {
                    "children": [
                        {
                            "token": None,
                            "tree": {
                                "children": [{"token": {"type": "INT", "value": "53"}, "tree": None}],
                                "type": "condition_key",
                            },
                        },
                        {
                            "token": None,
                            "tree": {
                                "children": [
                                    {
                                        "token": None,
                                        "tree": {
                                            "children": [{"token": {"type": "INT", "value": "1"}, "tree": None}],
                                            "type": "condition_key",
                                        },
                                    },
                                    {
                                        "token": None,
                                        "tree": {
                                            "children": [{"token": {"type": "INT", "value": "2"}, "tree": None}],
                                            "type": "condition_key",
                                        },
                                    },
                                ],
                                "type": "and_composition",
                            },
                        },
                    ],
                    "type": "or_composition",
                },
            )
        ],
    )
    def test_tree_serialization(self, tree: Tree, expected_json_dict: dict):
        _test_serialization_roundtrip(tree, TreeSchema(), expected_json_dict)

    @pytest.mark.parametrize(
        "condition_string, expected_json_dict",
        [
            pytest.param(
                "Muss [2] U ([3] O [4])[901] U [555]",
                {
                    "children": [
                        {
                            "token": None,
                            "tree": {
                                "children": [
                                    {"token": {"type": "MODAL_MARK", "value": "Muss"}, "tree": None},
                                    {
                                        "token": {
                                            "type": "CONDITION_EXPRESSION",
                                            "value": " [2] U ([3] O [4])[901] U [555]",
                                        },
                                        "tree": None,
                                    },
                                ],
                                "type": "single_requirement_indicator_expression",
                            },
                        }
                    ],
                    "type": "ahb_expression",
                },
            )
        ],
    )
    def test_single_requirement_indicator_expression_serialization(
        self, condition_string: str, expected_json_dict: dict
    ):
        tree = parse_ahb_expression_to_single_requirement_indicator_expressions(condition_string)
        _test_serialization_roundtrip(tree, TreeSchema(), expected_json_dict)

    @pytest.mark.parametrize(
        "evaluated_format_constraint, expected_json_dict",
        [
            pytest.param(
                EvaluatedFormatConstraint(format_constraint_fulfilled=True, error_message=None),
                {"format_constraint_fulfilled": True, "error_message": None},
            ),
            pytest.param(
                EvaluatedFormatConstraint(format_constraint_fulfilled=False, error_message="something is wrong"),
                {"format_constraint_fulfilled": False, "error_message": "something is wrong"},
            ),
        ],
    )
    def test_evaluated_format_constraint_serialization(
        self, evaluated_format_constraint: EvaluatedFormatConstraint, expected_json_dict: dict
    ):
        _test_serialization_roundtrip(
            evaluated_format_constraint, EvaluatedFormatConstraintSchema(), expected_json_dict
        )

    @pytest.mark.parametrize(
        "invalid_content_evaluation_result_dict",
        [
            pytest.param({}, id="empty dict"),
            pytest.param({"format_constraints": {}, "hints": {}}, id="missing requirement constraints"),
            pytest.param({"requirement_constraints": {}, "hints": {}}, id="missing format_constraints"),
        ],
    )
    def test_validation_errors_on_content_evaluation_result_deserialization(
        self, invalid_content_evaluation_result_dict: dict
    ):
        schema = ContentEvaluationResultSchema()
        with pytest.raises(ValidationError):
            schema.load(invalid_content_evaluation_result_dict)

    @pytest.mark.parametrize(
        "content_evaluation_result, expected_json_dict",
        [
            pytest.param(
                ContentEvaluationResult(
                    hints={"501": "foo", "502": "bar", "503": None},
                    format_constraints={
                        "901": EvaluatedFormatConstraint(
                            format_constraint_fulfilled=False, error_message="something is wrong"
                        ),
                        "902": EvaluatedFormatConstraint(format_constraint_fulfilled=True, error_message=None),
                    },
                    requirement_constraints={
                        "1": ConditionFulfilledValue.NEUTRAL,
                        "2": ConditionFulfilledValue.FULFILLED,
                        "3": ConditionFulfilledValue.UNFULFILLED,
                        "4": ConditionFulfilledValue.UNKNOWN,
                    },
                    id=uuid.UUID("d106f335-f663-4d14-9636-4f43a883ad26"),
                ),
                {
                    "hints": {"501": "foo", "502": "bar", "503": None},
                    "format_constraints": {
                        "902": {"format_constraint_fulfilled": True, "error_message": None},
                        "901": {"format_constraint_fulfilled": False, "error_message": "something is wrong"},
                    },
                    "requirement_constraints": {"1": "NEUTRAL", "2": "FULFILLED", "3": "UNFULFILLED", "4": "UNKNOWN"},
                    "id": "d106f335-f663-4d14-9636-4f43a883ad26",
                },
            ),
        ],
    )
    def test_content_evaluation_result_serialization(
        self, content_evaluation_result: ContentEvaluationResult, expected_json_dict: dict
    ):
        for rc_evaluation_result in content_evaluation_result.requirement_constraints.values():
            assert isinstance(rc_evaluation_result, ConditionFulfilledValue)
        deserialized_object = _test_serialization_roundtrip(
            content_evaluation_result, ContentEvaluationResultSchema(), expected_json_dict
        )
        for rc_evaluation_result in deserialized_object.requirement_constraints.values():
            assert isinstance(rc_evaluation_result, ConditionFulfilledValue)
        for rc_evaluation_result in content_evaluation_result.requirement_constraints.values():
            assert isinstance(rc_evaluation_result, ConditionFulfilledValue)

    @pytest.mark.parametrize(
        "ahb_expression_evaluation_result, expected_json_dict",
        [
            pytest.param(
                AhbExpressionEvaluationResult(
                    requirement_indicator="Muss",
                    format_constraint_evaluation_result=FormatConstraintEvaluationResult(
                        error_message="hello", format_constraints_fulfilled=False
                    ),
                    requirement_constraint_evaluation_result=RequirementConstraintEvaluationResult(
                        hints="foo bar",
                        requirement_constraints_fulfilled=True,
                        requirement_is_conditional=True,
                        format_constraints_expression="[asd]",
                    ),
                ),
                {
                    "format_constraint_evaluation_result": {
                        "error_message": "hello",
                        "format_constraints_fulfilled": False,
                    },
                    "requirement_constraint_evaluation_result": {
                        "format_constraints_expression": "[asd]",
                        "hints": "foo bar",
                        "requirement_constraints_fulfilled": True,
                        "requirement_is_conditional": True,
                    },
                    "requirement_indicator": "Muss",
                },
            ),
            pytest.param(
                AhbExpressionEvaluationResult(
                    requirement_indicator="Muss",
                    format_constraint_evaluation_result=FormatConstraintEvaluationResult(
                        error_message="hello", format_constraints_fulfilled=False
                    ),
                    requirement_constraint_evaluation_result=RequirementConstraintEvaluationResult(
                        hints="foo bar",
                        requirement_constraints_fulfilled=True,
                        requirement_is_conditional=True,
                        format_constraints_expression="[asd]",
                    ),
                ),
                {
                    "format_constraint_evaluation_result": {
                        "error_message": "hello",
                        "format_constraints_fulfilled": False,
                    },
                    "requirement_constraint_evaluation_result": {
                        "format_constraints_expression": "[asd]",
                        "hints": "foo bar",
                        "requirement_constraints_fulfilled": True,
                        "requirement_is_conditional": True,
                    },
                    "requirement_indicator": "Muss",
                },
            ),
            pytest.param(
                AhbExpressionEvaluationResult(
                    requirement_indicator="Muss",
                    format_constraint_evaluation_result=FormatConstraintEvaluationResult(
                        format_constraints_fulfilled=False
                    ),
                    requirement_constraint_evaluation_result=RequirementConstraintEvaluationResult(
                        requirement_constraints_fulfilled=True,
                        requirement_is_conditional=True,
                    ),
                ),
                {
                    "format_constraint_evaluation_result": {
                        "error_message": None,
                        "format_constraints_fulfilled": False,
                    },
                    "requirement_constraint_evaluation_result": {
                        "format_constraints_expression": None,
                        "hints": None,
                        "requirement_constraints_fulfilled": True,
                        "requirement_is_conditional": True,
                    },
                    "requirement_indicator": "Muss",
                },
                id="Minimal example",
            ),
        ],
    )
    def test_ahb_expression_evaluation_result_serialization(
        self, ahb_expression_evaluation_result: AhbExpressionEvaluationResult, expected_json_dict: dict
    ):
        _test_serialization_roundtrip(
            ahb_expression_evaluation_result, AhbExpressionEvaluationResultSchema(), expected_json_dict
        )

    @pytest.mark.parametrize(
        "condition_key_condition_text_mapping, expected_json_dict",
        [
            pytest.param(
                ConditionKeyConditionTextMapping(
                    edifact_format=EdifactFormat.UTILMD,
                    condition_key="123",
                    condition_text="Blablabla",
                ),
                {"edifact_format": "UTILMD", "condition_key": "123", "condition_text": "Blablabla"},
            ),
        ],
    )
    def test_condition_key_condition_text_mapping_serialization(
        self, condition_key_condition_text_mapping: ConditionKeyConditionTextMapping, expected_json_dict: dict
    ):
        _test_serialization_roundtrip(
            condition_key_condition_text_mapping, ConditionKeyConditionTextMappingSchema(), expected_json_dict
        )

    @pytest.mark.parametrize(
        "package_key_condition_expression_mapping, expected_json_dict",
        [
            pytest.param(
                PackageKeyConditionExpressionMapping(
                    edifact_format=EdifactFormat.UTILMD,
                    package_key="123P",
                    package_expression="[1] U [2] O [3]",
                ),
                {"edifact_format": "UTILMD", "package_key": "123P", "package_expression": "[1] U [2] O [3]"},
            ),
        ],
    )
    def test_package_key_condition_expression_mapping_serialization(
        self, package_key_condition_expression_mapping: PackageKeyConditionExpressionMapping, expected_json_dict: dict
    ):
        _test_serialization_roundtrip(
            package_key_condition_expression_mapping, PackageKeyConditionExpressionMappingSchema(), expected_json_dict
        )

    @pytest.mark.parametrize(
        "categorized_key_extract, expected_json_dict",
        [
            pytest.param(
                CategorizedKeyExtract(
                    hint_keys=["501", "502", "503"],
                    format_constraint_keys=["901", "902"],
                    requirement_constraint_keys=["1", "2", "3", "4"],
                    package_keys=["17P"],
                ),
                {
                    "hint_keys": ["501", "502", "503"],
                    "format_constraint_keys": ["901", "902"],
                    "requirement_constraint_keys": ["1", "2", "3", "4"],
                    "package_keys": ["17P"],
                },
            ),
        ],
    )
<<<<<<< HEAD
    def test_categorized_key_extract_serialization(
=======
    def test_content_evaluation_prerequisites_serialization(
>>>>>>> 6ad5bee6
        self, categorized_key_extract: CategorizedKeyExtract, expected_json_dict: dict
    ):
        _test_serialization_roundtrip(categorized_key_extract, CategorizedKeyExtractSchema(), expected_json_dict)

    @pytest.mark.parametrize(
        "condition_expression, expected_compact_json_dict",
        [
            pytest.param(
                "[1] U ([2] O [3])[901]",
                {"and_composition": ["1", {"then_also_composition": [{"or_composition": ["2", "3"]}, "901"]}]},
            ),
            pytest.param(
                "[3] U ([2] O [3] U [77] X [99][502])[901]",
                {
                    "and_composition": [
                        "3",
                        {
                            "then_also_composition": [
                                {
                                    "or_composition": [
                                        "2",
                                        {
                                            "xor_composition": [
                                                {"and_composition": ["3", "77"]},
                                                {"then_also_composition": ["99", "502"]},
                                            ]
                                        },
                                    ]
                                },
                                "901",
                            ]
                        },
                    ]
                },
            ),
        ],
    )
    def test_concise_tree_serialization_behaviour_for_condition_expressions(
        self, condition_expression: str, expected_compact_json_dict: dict
    ):
        tree = parse_condition_expression_to_tree(condition_expression)
        json_dict = ConciseTreeSchema().dump(tree)
        assert json_dict == expected_compact_json_dict

    @pytest.mark.parametrize(
        "ahb_expression, expected_compact_json_dict",
        [
            pytest.param(
                "Muss [1] U ([2] O [3])[901]",
                {
                    "ahb_expression": [
                        {
                            "single_requirement_indicator_expression": [
                                "Muss",
                                {
                                    "and_composition": [
                                        "1",
                                        {"then_also_composition": [{"or_composition": ["2", "3"]}, "901"]},
                                    ]
                                },
                            ]
                        }
                    ]
                },
            ),
            pytest.param(
                "Soll [3] U ([2] O [3] U [77] X [99][502])[901] Kann [43]",
                {
                    "ahb_expression": [
                        {
                            "single_requirement_indicator_expression": [
                                "Soll",
                                {
                                    "and_composition": [
                                        "3",
                                        {
                                            "then_also_composition": [
                                                {
                                                    "or_composition": [
                                                        "2",
                                                        {
                                                            "xor_composition": [
                                                                {"and_composition": ["3", "77"]},
                                                                {"then_also_composition": ["99", "502"]},
                                                            ]
                                                        },
                                                    ]
                                                },
                                                "901",
                                            ]
                                        },
                                    ]
                                },
                            ]
                        },
                        {"single_requirement_indicator_expression": ["Kann", "43"]},
                    ]
                },
            ),
        ],
    )
    def test_concise_tree_serialization_behaviour_for_ahb_expressions(
        self, ahb_expression: str, expected_compact_json_dict: dict
    ):
        tree = parse_expression_including_unresolved_subexpressions(ahb_expression)
        json_dict = ConciseTreeSchema().dump(tree)
        assert json_dict == expected_compact_json_dict<|MERGE_RESOLUTION|>--- conflicted
+++ resolved
@@ -379,11 +379,8 @@
             ),
         ],
     )
-<<<<<<< HEAD
+
     def test_categorized_key_extract_serialization(
-=======
-    def test_content_evaluation_prerequisites_serialization(
->>>>>>> 6ad5bee6
         self, categorized_key_extract: CategorizedKeyExtract, expected_json_dict: dict
     ):
         _test_serialization_roundtrip(categorized_key_extract, CategorizedKeyExtractSchema(), expected_json_dict)
