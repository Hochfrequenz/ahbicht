--- conflicted
+++ resolved
@@ -360,7 +360,6 @@
         )
 
     @pytest.mark.parametrize(
-<<<<<<< HEAD
         "content_evaluation_prerequisites, expected_json_dict",
         [
             pytest.param(
@@ -385,7 +384,9 @@
         _test_serialization_roundtrip(
             content_evaluation_prerequisites, ContentEvaluationPrerequisitesSchema(), expected_json_dict
         )
-=======
+  
+  
+   @pytest.mark.parametrize(         
         "condition_expression, expected_compact_json_dict",
         [
             pytest.param(
@@ -421,5 +422,4 @@
     def test_compact_tree_serialization_behaviour(self, condition_expression: str, expected_compact_json_dict: dict):
         tree = parse_condition_expression_to_tree(condition_expression)
         json_dict = CompactTreeSchema().dump(tree)
-        assert json_dict == expected_compact_json_dict
->>>>>>> 9222edd1
+        assert json_dict == expected_compact_json_dict